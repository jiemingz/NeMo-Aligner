# Copyright (c) 2020-2021, NVIDIA CORPORATION.
#
# Licensed under the Apache License, Version 2.0 (the "License");
# you may not use this file except in compliance with the License.
# You may obtain a copy of the License at
#
#     http://www.apache.org/licenses/LICENSE-2.0
#
# Unless required by applicable law or agreed to in writing, software
# distributed under the License is distributed on an "AS IS" BASIS,
# WITHOUT WARRANTIES OR CONDITIONS OF ANY KIND, either express or implied.
# See the License for the specific language governing permissions and
# limitations under the License.
name: "CICD NeMo Aligner"

on:
  pull_request:
    branches:
      - 'main'
      - 'r**'
      - 'dev'
    types: [labeled]
  merge_group:
    types: [checks_requested]
  workflow_dispatch:
    inputs:
      test_to_run:
        required: false
        default: all
        type: string
        description: Comma-separated list of tests to run. Use "all" to run the full test suite.
  push:
    branches:
      - 'main'

concurrency:
  group: ${{ github.workflow }}-${{ github.event.pull_request.number || github.ref }}
  cancel-in-progress: true

jobs:
  pre-flight:
    runs-on: ubuntu-latest
    outputs:
      test_to_run: ${{ steps.test_to_run.outputs.main }}
      all: ${{ steps.all.outputs.main }}
      run_ci: ${{ steps.evaluate.outputs.run_ci }}
    steps:
      - name: Parse test_to_run
        id: test_to_run
        run: |
          parsed_string=$(echo ${{ inputs.test_to_run || 'all' }} | jq -c --raw-input 'split(",")')
          echo "main=${parsed_string}" | tee -a "$GITHUB_OUTPUT"
      - name: Parse all
        id: all
        run: |
          echo "main=${{ contains(fromJSON(steps.test_to_run.outputs.main), 'all') }}" | tee -a "$GITHUB_OUTPUT"

      - name: Get changed files
        id: changed-files
        if: github.event_name == 'pull_request'
        uses: tj-actions/changed-files@v44
        with:
          files_yaml: |
            doc:
              - '**.md'
              - docs/**
            src:
              - '!**.md'
              - '!docs/**'

      - name: Evaluate conditions
        id: evaluate
        env:
          DOCS_ONLY: ${{ steps.changed-files.outputs.doc_any_changed == 'true' && steps.changed-files.outputs.src_any_changed == 'false' }}
          CHANGED_DOCS: ${{ steps.changed-files.outputs.doc_all_changed_files }}
          CHANGED_SRC: ${{ steps.changed-files.outputs.src_all_changed_files }}
          IS_PULLREQUEST: ${{ github.event_name == 'pull_request' }}
          LABEL: ${{ github.event.label.name == 'Run CICD' }}
<<<<<<< HEAD
=======
          MERGE_GROUP: ${{ github.event_name == 'merge_group' }}
>>>>>>> b7d8af1f
        run: |
          # Some output that's helpful for debugging
          echo "Docs changed: $CHANGED_DOCS"
          echo "Src changed: $CHANGED_SRC"
          
          echo "DOCS_ONLY: $DOCS_ONLY"
          echo "LABEL: $LABEL"
          echo "IS_PULLREQUEST: $IS_PULLREQUEST"
          
          # Run CI only (on main or if label is attached) and if it's not only docs
<<<<<<< HEAD
          echo run_ci=$([[ ("$LABEL" = "true" || "$IS_PULLREQUEST" = "false") && "$DOCS_ONLY" = "false" ]] && echo "true" || echo "false") | tee -a "$GITHUB_OUTPUT"
=======
          echo run_ci=$([[ ("$LABEL" = "true" || "$IS_PULLREQUEST" = "false" || "$MERGE_GROUP" = "true") && "$DOCS_ONLY" = "false" ]] && echo "true" || echo "false") | tee -a "$GITHUB_OUTPUT"
>>>>>>> b7d8af1f

  build-container:
    if: ${{ needs.pre-flight.outputs.run_ci == 'true' }}
    needs: [pre-flight]
    uses: NVIDIA/NeMo-FW-CI-templates/.github/workflows/_build_container.yml@v0.1.0
    with:
      image-name: nemo_aligner_container
      dockerfile: Dockerfile
      image-label: nemo-aligner
      build-args: |
        MAX_JOBS=32
        ALIGNER_COMMIT=${{ github.sha }}
  
  Unit_Tests:
    name: ${{ matrix.test_case }}
    needs: [build-container, pre-flight]
    uses: ./.github/workflows/_run_test.yml
    if: ${{ needs.pre-flight.outputs.run_ci == 'true' }}
    strategy:
      matrix:
        test_case:
          - run_unit.sh
          - run_mpi_unit.sh
    with:
      RUNNER: self-hosted-azure
      TIMEOUT: 10
      SCRIPT: |
        nvidia-smi
        cd ${ALIGNER_REPO_DIR}
        bash tests/${{ matrix.test_case }}

  Functional_Tests:
    name: ${{ matrix.test_case }}
    needs: [build-container, pre-flight]
    uses: ./.github/workflows/_run_test.yml
    if: ${{ needs.pre-flight.outputs.run_ci == 'true' }}
    strategy:
      matrix:
        test_case:
          - ppo-llama3-pp2-reshard
          - reinforce-llama3-pp2-reshard
          - dpo-llama3
          - dpo-llama3-pack
          - kd-llama3
          - sft-llama3
          - sft-llama3-cp
          - rm-llama3
          - e2e-nemo2
    with:
      RUNNER: self-hosted-azure
      # Fairly aggresive timeout that all functional tests should try to adhere to
      TIMEOUT: 10
      SCRIPT: |
        bash /opt/NeMo-Aligner/tests/functional/test_cases/${{ matrix.test_case }}

  CI_QA_Gate:
    name: CI quality check
    if: always()
    runs-on: ubuntu-latest
    needs: 
      - Unit_Tests
      - Functional_Tests
    steps:
      - name: main
        env:
          JOB_RESULTS: ${{ toJSON(needs) }}
          ALL_SUCCESS: ${{ !contains(needs.*.result, 'failure') && !contains(needs.*.result, 'cancelled') && !contains(needs.*.result, 'skipped') }}
          CI_SKIP: ${{ github.event.label.name == 'Skip CICD' }}
        run: |
         
          SUMMARY=$(echo $JOB_RESULTS | jq 'to_entries[] | .key + ": " + .value.result' | tr -d '"')
          echo '🤖: CICD Result' >> $GITHUB_STEP_SUMMARY
          echo "$SUMMARY" >> $GITHUB_STEP_SUMMARY
          
          test "$ALL_SUCCESS" = "true" || test "$CI_SKIP" = "true"<|MERGE_RESOLUTION|>--- conflicted
+++ resolved
@@ -76,10 +76,7 @@
           CHANGED_SRC: ${{ steps.changed-files.outputs.src_all_changed_files }}
           IS_PULLREQUEST: ${{ github.event_name == 'pull_request' }}
           LABEL: ${{ github.event.label.name == 'Run CICD' }}
-<<<<<<< HEAD
-=======
           MERGE_GROUP: ${{ github.event_name == 'merge_group' }}
->>>>>>> b7d8af1f
         run: |
           # Some output that's helpful for debugging
           echo "Docs changed: $CHANGED_DOCS"
@@ -90,11 +87,7 @@
           echo "IS_PULLREQUEST: $IS_PULLREQUEST"
           
           # Run CI only (on main or if label is attached) and if it's not only docs
-<<<<<<< HEAD
-          echo run_ci=$([[ ("$LABEL" = "true" || "$IS_PULLREQUEST" = "false") && "$DOCS_ONLY" = "false" ]] && echo "true" || echo "false") | tee -a "$GITHUB_OUTPUT"
-=======
           echo run_ci=$([[ ("$LABEL" = "true" || "$IS_PULLREQUEST" = "false" || "$MERGE_GROUP" = "true") && "$DOCS_ONLY" = "false" ]] && echo "true" || echo "false") | tee -a "$GITHUB_OUTPUT"
->>>>>>> b7d8af1f
 
   build-container:
     if: ${{ needs.pre-flight.outputs.run_ci == 'true' }}
